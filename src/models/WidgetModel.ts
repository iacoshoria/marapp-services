/*
  Copyright 2018-2020 National Geographic Society

  Use of this software does not constitute endorsement by National Geographic
  Society (NGS). The NGS name and NGS logo may not be used for any purpose without
  written permission from NGS.

  Licensed under the Apache License, Version 2.0 (the "License"); you may not use
  this file except in compliance with the License. You may obtain a copy of the
  License at

      https://www.apache.org/licenses/LICENSE-2.0

  Unless required by applicable law or agreed to in writing, software distributed
  under the License is distributed on an "AS IS" BASIS, WITHOUT WARRANTIES OR
  CONDITIONS OF ANY KIND, either express or implied. See the License for the
  specific language governing permissions and limitations under the License.
*/

import { Document, model, Model, Schema } from 'mongoose';
import mongooseIdValidator from 'mongoose-id-validator';
import { v4 as uuidv4 } from 'uuid';

import { getLogger } from '../logging';

import { Layer, MetricModel } from '.';
<<<<<<< HEAD
import { generateSlugMiddleware, schemaOptions } from './middlewares';
=======
import { checkWorkspaceRefs, schemaOptions } from './middlewares';
>>>>>>> 226e1464
import esPlugin, { IESPlugin } from './plugins/elasticsearch';
import slugifyPlugin, { ISlugifyPlugin } from './plugins/slugify';
import { getDistinctValues } from './utils';
import {
  hasUniqueValuesValidator,
  isArrayEmptyValidator,
  isArrayReferenceValidator,
  isEmptyValidator,
  slugValidator,
} from './validators';

const logger = getLogger('WidgetModel');

export interface Widget {
  id?: any;
  slug: string;
  name: string;
  description: string;
  config: object;
  published: boolean;
  metrics: string[];
  organization: string;
  // auto-generated;
  createdAt?: Date;
  updatedAt?: Date;
  version?: number;
  // relationships;
  layers?: string[] | Layer[];
}

interface WidgetDocument extends Widget, Document {}

const WidgetSchema: Schema = new Schema(
  {
    _id: { type: String, default: uuidv4 },
    slug: {
      type: String,
      required: true,
      validate: slugValidator(),
    },
    name: { type: String, required: true },
    description: { type: String },
    config: { type: Object, required: true, validate: isEmptyValidator() },
    published: { type: Boolean, default: false },
    metrics: {
      type: [String],
      required: true,
      validate: [isArrayEmptyValidator(), hasUniqueValuesValidator(), isArrayReferenceValidator(MetricModel, 'slug')],
    },
    organization: { type: String, required: true },
    version: { type: Number, default: 0 },
    layers: [{ type: Schema.Types.String, ref: 'Layer' }],
  },
  schemaOptions
);

// Unique compound index;
WidgetSchema.index({ slug: 1, organization: 1 }, { unique: true });

// Ensure referenced object id(s) exist;
WidgetSchema.plugin(mongooseIdValidator, { allowDuplicates: false });

// Elasticsearch config
WidgetSchema.plugin(esPlugin, {
  settings: {
    analysis: {
      analyzer: {
        autocomplete_analyzer: {
          type: 'custom',
          tokenizer: 'autocomplete_tokenizer',
          filter: ['asciifolding', 'lowercase'],
        },
        autocomplete_search_analyzer: {
          type: 'custom',
          tokenizer: 'standard',
          filter: ['asciifolding', 'lowercase'],
        },
      },
      tokenizer: {
        autocomplete_tokenizer: {
          type: 'edge_ngram',
          min_gram: 1,
          max_gram: 25,
          token_chars: ['letter', 'digit'],
        },
      },
    },
  },
  mappings: {
    properties: {
      name: { type: 'text', analyzer: 'autocomplete_analyzer', search_analyzer: 'autocomplete_search_analyzer' },
      published: { type: 'boolean' },
      organization: { type: 'keyword' },
    },
  },
});

// Create "text" index for text search;
WidgetSchema.index({ name: 'text' });

// Create single field index for sorting;
WidgetSchema.index({ name: 1 });

// Slugify plugin;
WidgetSchema.plugin(slugifyPlugin, { uniqueField: 'slug', separator: '-' });

// Dynamic enum options resolver;
WidgetSchema.statics.enumOptionsResolver = function () {
  return {
    metrics: () => getDistinctValues(MetricModel, 'slug'),
  };
};

/**
<<<<<<< HEAD
 * Pre-validate middleware, handles slug auto-generation.
 */
WidgetSchema.pre('validate', generateSlugMiddleware('Widget'));

/**
 * Pre-save middleware, handles versioning.
=======
 * Pre-save middleware, handles validation & versioning.
>>>>>>> 226e1464
 */
WidgetSchema.pre('save', async function () {
  const layers: string[] = this.get('layers');
  const organization: string = this.get('organization');

  await checkWorkspaceRefs(this.model('Layer'), layers, organization);

  if (this.isModified()) {
    logger.debug('schema changes detected, incrementing version');

    const version = this.isNew ? this.get('version') : this.get('version') + 1;

    this.set({ version });
  }
});

/**
 * Post-remove middleware, removes references from other documents.
 */
WidgetSchema.post('remove', async function () {
  const id: string = this.get('id');

  const resDashboard = await this.model('Dashboard').updateMany({ widgets: { $in: [id] } }, { $pull: { widgets: id } });
  logger.debug(`removed reference: ${id} from ${resDashboard.nModified} dashboard(s)`);
});

interface IWidgetModel extends Model<WidgetDocument>, IESPlugin, ISlugifyPlugin {}

export const WidgetModel: IWidgetModel = model<WidgetDocument>('Widget', WidgetSchema);<|MERGE_RESOLUTION|>--- conflicted
+++ resolved
@@ -24,11 +24,7 @@
 import { getLogger } from '../logging';
 
 import { Layer, MetricModel } from '.';
-<<<<<<< HEAD
-import { generateSlugMiddleware, schemaOptions } from './middlewares';
-=======
-import { checkWorkspaceRefs, schemaOptions } from './middlewares';
->>>>>>> 226e1464
+import { checkWorkspaceRefs, generateSlugMiddleware, schemaOptions } from './middlewares';
 import esPlugin, { IESPlugin } from './plugins/elasticsearch';
 import slugifyPlugin, { ISlugifyPlugin } from './plugins/slugify';
 import { getDistinctValues } from './utils';
@@ -143,16 +139,12 @@
 };
 
 /**
-<<<<<<< HEAD
  * Pre-validate middleware, handles slug auto-generation.
  */
 WidgetSchema.pre('validate', generateSlugMiddleware('Widget'));
 
 /**
- * Pre-save middleware, handles versioning.
-=======
  * Pre-save middleware, handles validation & versioning.
->>>>>>> 226e1464
  */
 WidgetSchema.pre('save', async function () {
   const layers: string[] = this.get('layers');
