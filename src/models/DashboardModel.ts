--- conflicted
+++ resolved
@@ -24,11 +24,7 @@
 import { getLogger } from '../logging';
 
 import { Layer, Widget } from '.';
-<<<<<<< HEAD
-import { generateSlugMiddleware, schemaOptions } from './middlewares';
-=======
-import { checkWorkspaceRefs, schemaOptions } from './middlewares';
->>>>>>> 226e1464
+import { checkWorkspaceRefs, generateSlugMiddleware, schemaOptions } from './middlewares';
 import esPlugin, { IESPlugin } from './plugins/elasticsearch';
 import slugifyPlugin, { ISlugifyPlugin } from './plugins/slugify';
 import { slugValidator } from './validators';
@@ -123,16 +119,12 @@
 DashboardSchema.plugin(slugifyPlugin, { uniqueField: 'slug', separator: '-' });
 
 /**
-<<<<<<< HEAD
  * Pre-validate middleware, handles slug auto-generation.
  */
 DashboardSchema.pre('validate', generateSlugMiddleware('Dashboard'));
 
 /**
- * Pre-save middleware, handles versioning.
-=======
  * Pre-save middleware, handles validation & versioning.
->>>>>>> 226e1464
  */
 DashboardSchema.pre('save', async function () {
   const layers: string[] = this.get('layers');
